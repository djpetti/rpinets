import theano
import theano.tensor as TT

import numpy as np

from simple_lenet import LeNetClassifier
import layers


class AlexNet(LeNetClassifier):
<<<<<<< HEAD
  """ Special class specifically for Alexnets. """
  def __init__(self, *args, **kwargs):
    self.__softmaxes = []

    super(AlexNet, self).__init__(*args, **kwargs)
=======
  """ Special class specifically for Alexnets. It handles the initialization and
  special testing methods. """

  def __init__(self, train, test, batch_size, layer_override=None, **kwargs):
    """
    Args:
      train: The training dataset, same as for LeNetClassifier.
      test: The testing dataset, same as for LeNetClassifier.
      batch_size: The size of each batch.
      layer_override: Allows users to specify a custom set of layers instead of
      the default AlexNet ones. """
    self.__softmaxes = []

    self.__backwards_propagator = None

    # Initialize layers.
    if not layer_override:
      conv1 = layers.ConvLayer(kernel_width=11, kernel_height=11, stride_width=4,
                              stride_height=4, feature_maps=96,
                              border_mode="half")
      conv2 = layers.ConvLayer(kernel_width=5, kernel_height=5, feature_maps=256,
                              border_mode="half", start_bias=1)
      conv3 = layers.ConvLayer(kernel_width=3, kernel_height=3, feature_maps=384,
                              border_mode="half")
      conv4 = layers.ConvLayer(kernel_width=3, kernel_height=3, feature_maps=384,
                              border_mode="half", start_bias=1)
      conv5 = layers.ConvLayer(kernel_width=3, kernel_height=3, feature_maps=256,
                              border_mode="half", start_bias=1)
      pool = layers.PoolLayer(kernel_width=3, kernel_height=3, stride_width=2,
                              stride_height=2)
      flatten = layers.InnerProductLayer(size=6 * 6 * 256, dropout=True,
                                        start_bias=1, weight_init="gaussian",
                                        weight_stddev=0.005)
      inner_product1 = layers.InnerProductLayer(size=4096, dropout=True,
                                                start_bias=1,
                                                weight_init="gaussian",
                                                weight_stddev=0.005)
      inner_product2 = layers.InnerProductLayer(size=4096, weight_init="gaussian",
                                                weight_stddev=0.005)
      norm = layers.NormalizationLayer(depth_radius=5, alpha=1e-05 ,beta=0.75,
                                      bias=1.0)

      use_layers = [conv1, pool, norm, conv2, pool, norm, conv3, conv4, conv5, pool,
                    flatten, inner_product1, inner_product2]
    else:
      use_layers = layer_override

    super(AlexNet, self).__init__((224, 224, 3), use_layers, 1000, train, test,
                                  batch_size, **kwargs)
>>>>>>> 75f5a5ec

  def _build_tester(self, test_x, test_y, batch_size):
    """ Same as the superclass tester, but returns the raw softmax
    instead of the accuracy. """
    index = TT.lscalar()
    softmax = TT.nnet.softmax(self._layer_stack)

    batch_start = index * batch_size
    batch_end = (index + 1) * batch_size
    tester = theano.function(inputs=[index], outputs=softmax,
                             givens={self._inputs: \
                                     test_x[batch_start:batch_end],
                                     self._training: 0})
    return tester

  def test_part(self, batch_index, expected_outputs):
    """ This is another terrible hack to deal with the lack of VRAM. What we do
    is load part of the testing batches, call this function, and keep doing so
    until the last part, where we call the normal test function to actually give
    us the total accuracy. """
    # Run for every translation.
    for i in range(0, 2):
      self.__softmaxes.append(self._tester(batch_index + i))

  def test(self, batch_index, expected_outputs):
    """ A special tester that averages the softmax accross multiple
    translations, as described in the AlexNet paper. It is assumed that
    different translations of the same batch are stored as sequential batches in
    the dataset.
    Args:
      index: The index of the first batch to use.
      expected_outputs: A non-symbolic copy of our expected outputs.
    Returns:
      The accuracy of the network. """
    # Run for every translation.
    for i in range(0, 2):
      self.__softmaxes.append(self._tester(batch_index + i))

    # Find the mean distribution.
    softmaxes = np.asarray(self.__softmaxes)
    mean = np.mean(softmaxes, axis=0)

    # Now find the accuracy.
    sort = np.argsort(mean, axis=1)
    top_one = sort[:, -1:]
    top_five = sort[:, -5:]
    # expected_outputs includes duplicate values for each patch.
    top_one_accuracy = np.mean(np.equal(expected_outputs[0:self._batch_size],
                                        np.transpose(top_one)))

    # Top five accuracy.
    correct = 0
    for i in range(0, self._batch_size):
      if np.in1d(expected_outputs[i], top_five[i])[0]:
        correct += 1
    top_five_accuracy = float(correct) / self._batch_size

    self.__softmaxes = []

    return top_one_accuracy, top_five_accuracy

<<<<<<< HEAD
=======
  def l2_norm_backwards(self, index):
    """ A method useful for dreaming. Computes all the top network gradients for
    maximizing the L2 norm of the output layer activations.
    Args:
      index: The index into the testing batch that we will compute gradients
      for. """
    if not self.__backwards_propagator:
      l2 = self._intermediate_activations[-4]

      index_var = TT.lscalar()
      batch_start = index_var * self._batch_size
      batch_end = (index_var + 1) * self._batch_size

      # We want the gradients for the input image.
      params = [self._inputs]

      known_grads = {l2: l2}
      grads = TT.grad(None, wrt=params, known_grads=known_grads)

      self.__backwards_propagator = theano.function(inputs=[index_var],
          outputs=grads, givens={self._inputs: \
                                 self._test_x[batch_start:batch_end]})

    return self.__backwards_propagator(index)

>>>>>>> 75f5a5ec
  @classmethod
  def load(cls, *args, **kwargs):
    network = super(AlexNet, cls).load(*args, **kwargs)

    network.__softmaxes = []
<<<<<<< HEAD
=======
    network.__backwards_propagator = None
>>>>>>> 75f5a5ec

    return network<|MERGE_RESOLUTION|>--- conflicted
+++ resolved
@@ -8,13 +8,6 @@
 
 
 class AlexNet(LeNetClassifier):
-<<<<<<< HEAD
-  """ Special class specifically for Alexnets. """
-  def __init__(self, *args, **kwargs):
-    self.__softmaxes = []
-
-    super(AlexNet, self).__init__(*args, **kwargs)
-=======
   """ Special class specifically for Alexnets. It handles the initialization and
   special testing methods. """
 
@@ -64,7 +57,6 @@
 
     super(AlexNet, self).__init__((224, 224, 3), use_layers, 1000, train, test,
                                   batch_size, **kwargs)
->>>>>>> 75f5a5ec
 
   def _build_tester(self, test_x, test_y, batch_size):
     """ Same as the superclass tester, but returns the raw softmax
@@ -126,8 +118,6 @@
 
     return top_one_accuracy, top_five_accuracy
 
-<<<<<<< HEAD
-=======
   def l2_norm_backwards(self, index):
     """ A method useful for dreaming. Computes all the top network gradients for
     maximizing the L2 norm of the output layer activations.
@@ -153,15 +143,11 @@
 
     return self.__backwards_propagator(index)
 
->>>>>>> 75f5a5ec
   @classmethod
   def load(cls, *args, **kwargs):
     network = super(AlexNet, cls).load(*args, **kwargs)
 
     network.__softmaxes = []
-<<<<<<< HEAD
-=======
     network.__backwards_propagator = None
->>>>>>> 75f5a5ec
 
     return network