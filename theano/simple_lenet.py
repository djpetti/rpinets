""" A very simple LeNet implementation intended to be used for comparing
theano to other libraries. """


import theano
import theano.tensor as TT
import theano.tensor.signal.pool as pool

import numpy as np

from layers import ConvLayer, PoolLayer, NormalizationLayer
from simple_feedforward import FeedforwardNetwork
import utils


class LeNetClassifier(FeedforwardNetwork):
  """ A classifier built upon the Convolutional Neural Network as described by
  Yan LeCun. """

  def __init__(self, image_size, layers, outputs, train, test, batch_size):
    """
    NOTE: For input images, this class will accept them in the format of a 4D
    tensor with the dimensions (batch_size, input_channels, input_rows,
    input_columns)
    Args:
      image_size: Size of the image. (width, height, channels)
      layers: A list of the layers to use for this network.
      outputs: The number of outputs of the network.
      train: The training dataset.
      test: The testing dataset.
      batch_size: The size of each image batch. """
    self._initialize_variables(train, test, batch_size)

    conv_layers, feedforward_layers = self.__split_layers(layers)
    # We don't call the base class constructor here, because we want it to build
    # its network on top of our convolutional part.
    self.__build_model(image_size, conv_layers, feedforward_layers, outputs)

  def __split_layers(self, layers):
    """ Splits layers from the convolutional and feedforward parts of the
    network.
    Args:
      layers: The list of layers.
    Returns:
      The convolutional layers, and the feedforward ones."""
    conv = []
    feedforward = []
    for layer in layers:
      if (isinstance(layer, ConvLayer) \
          or isinstance(layer, PoolLayer) \
          or isinstance(layer, NormalizationLayer)):
        if feedforward:
          # The convolutional part of the network extends after the feedforward
          # part.
          raise ValueError("The feedforward layers must come after all \
                            convolutional ones.")
        # Convolutional layer.
        conv.append(layer)

      else:
        # Feedforward layer.
        feedforward.append(layer)

    return conv, feedforward

  def __initialize_weights(self, image_size, conv_layers, feedforward_inputs):
    """ Initializes tensors containing the weights and biases for each
    convolutional layer.
    Args:
      image_size: The size of the input image.
      conv_layers: A list of ConvLayer, PoolLayer and NormalizationLayer
      instances describing all the convolutional layers.
      feedforward_inputs: The number of inputs in the first feedforward layer. """
    image_x, image_y, channels = image_size

    self.__our_weights = []
    self.__our_biases = []
    # Keeps track of weight shapes because Theano is annoying about that.
    self.__weight_shapes = []
    # Extract only convolutional layers.
    only_convolution = []
    for layer in conv_layers:
      if isinstance(layer, ConvLayer):
        only_convolution.append(layer)

    input_feature_maps = channels

    for layer in only_convolution:
      # Initialize weights randomly.
      shape = [layer.feature_maps, input_feature_maps, layer.kernel_height,
               layer.kernel_width]
      self.__weight_shapes.append(shape)

<<<<<<< HEAD
      weights_values = utils.initialize_xavier(shape)
      weights = theano.shared(weights_values)
=======
      weights = self._make_initial_weights(shape, layer)
>>>>>>> 75f5a5ec
      self.__our_weights.append(weights)

      # Initialize biases.
      bias_values = np.full((layer.feature_maps,), layer.start_bias,
                             dtype=theano.config.floatX)
      bias = theano.shared(bias_values)
      self.__our_biases.append(bias)

<<<<<<< HEAD
      if isinstance(layer, ConvLayer):
        if layer.border_mode == "valid":
          out_shape_x -= layer.kernel_width
          out_shape_x += 1
          out_shape_y -= layer.kernel_height
          out_shape_y += 1
        elif layer.border_mode == "half":
          out_shape_x = output_shape[0] + (layer.kernel_width // 2) * 2
          out_shape_y = output_shape[1] + (layer.kernel_height // 2) * 2
          out_shape_x -= layer.kernel_width
          out_shape_x += 1
          out_shape_y -= layer.kernel_height
          out_shape_y += 1
        else:
          raise ValueError("Invalid border mode '%s'." % (layer.border_mode))

        out_shape_x /= layer.stride_width
        out_shape_y /= layer.stride_height

      elif isinstance(layer, PoolLayer):
        # Factor in maxpooling.
        if layer.kernel_width > layer.stride_width:
          # The size of our patch impacts where we actually start, since we ignore
          # the borders.
          out_shape_x -= (layer.kernel_width // 2) * 2
        if layer.kernel_height > layer.stride_height:
          out_shape_y -= (layer.kernel_height // 2) * 2
        out_shape_x = (out_shape_x - 1) / layer.stride_width + 1
        out_shape_y = (out_shape_y - 1) / layer.stride_height + 1

      output_shape = (out_shape_x, out_shape_y)
      print output_shape

    # Add last convolutional layer weights.
    final_x, final_y = output_shape
    shape = [feedforward_inputs / final_x / final_y,
             next_layer.feature_maps,
             next_layer.kernel_height,
             next_layer.kernel_width]
    self.__weight_shapes.append(shape)

    weights_values = utils.initialize_xavier(shape)
    weights = theano.shared(weights_values)
    self._pweights = self._print_op(weights)
    self.__our_weights.append(weights)
=======
      input_feature_maps = layer.feature_maps
>>>>>>> 75f5a5ec

  def __add_layers(self, conv_layers, feedforward_layers, outputs):
    """ Adds as many convolutional layers to our model as there are elements in
    __weights.
    Args:
      conv_layers: A list containing specs for the convolution and maxpooling
      layers.
      feedforward_layers: A list denoting the number of inputs for each
      feedforward layer.
      outputs: The number of outputs of the network. """
    # Outputs from the previous layer that get used as inputs for the next
    # layer.
    next_inputs = self._inputs
    weight_index = 0
    for layer_spec in conv_layers:
      if isinstance(layer_spec, ConvLayer):
        # Convolution.
        weights = self.__our_weights[weight_index]
        output_feature_maps, _, _, _ = self.__weight_shapes[weight_index]

        conv = TT.nnet.conv2d(next_inputs, weights,
                              subsample=(layer_spec.stride_width,
                                         layer_spec.stride_height),
                              border_mode=layer_spec.border_mode)
        # Activation.
<<<<<<< HEAD
        bias_values = np.full((output_feature_maps,), layer_spec.start_bias,
                              dtype=theano.config.floatX)
        bias = theano.shared(bias_values)
        our_biases.append(bias)
=======
        bias = self.__our_biases[weight_index]
>>>>>>> 75f5a5ec
        next_inputs = TT.nnet.relu(conv + bias.dimshuffle("x", 0, "x", "x"))

        weight_index += 1

      elif isinstance(layer_spec, NormalizationLayer):
        # Local normalization.
        next_inputs = utils.local_response_normalization(next_inputs,
            layer_spec.depth_radius, layer_spec.bias, layer_spec.alpha,
            layer_spec.beta)

      else:
        # Max pooling.
        kernel_size = (layer_spec.kernel_width, layer_spec.kernel_height)
        stride_size = (layer_spec.stride_width, layer_spec.stride_height)
        next_inputs = pool.pool_2d(next_inputs, kernel_size,
                                  ignore_border=True,
                                  st=stride_size)

      self._intermediate_activations.append(next_inputs)

    # Reshape convolution outputs so they can be used as inputs to the
    # feedforward network.
    flattened_inputs = TT.flatten(next_inputs, 2)
    # Now that we're done building our weights, add them to the global list of
    # weights for gradient calculation.
    self._weights.extend(self.__our_weights)
    self._biases.extend(self.__our_biases)
    # Build the fully-connected part of the network.
    self._extend_with_feedforward(flattened_inputs, feedforward_layers, outputs)

  def __build_model(self, image_size, conv_layers, feedforward_layers, outputs):
    """ Constructs the graph for this model.
    Args:
      image_size: Size of the image.
      conv_layers: A list of ConvLayer instances describing all the
      convolutional layers.
      feedforward_layers: A list denoting the number of inputs for each
      feedforward layer.
      ouputs: The number of outputs of the network. """
    # Initialize all the weights first.
    num_inputs = feedforward_layers[0].size
    self.__initialize_weights(image_size, conv_layers, num_inputs)

    # Inputs and outputs.
    self._inputs = TT.ftensor4("inputs")
    self._expected_outputs = TT.ivector("expected_outputs")

    # Build actual layer model.
    self.__add_layers(conv_layers, feedforward_layers, outputs)
    # Now _layer_stack should contain the entire network.

    # Build cost function.
    self._cost = TT.mean( \
        self._softmax_cross_entropy_with_logits(self._layer_stack,
                                                self._expected_outputs))

    # Does an actual prediction.
    self._prediction_operation = self._build_predictor(self._test_x,
                                                       self._batch_size)
    # Evaluates the network's accuracy on the testing data.
    self._tester = self._build_tester(self._test_x, self._test_y,
                                      self._batch_size)<|MERGE_RESOLUTION|>--- conflicted
+++ resolved
@@ -91,12 +91,7 @@
                layer.kernel_width]
       self.__weight_shapes.append(shape)
 
-<<<<<<< HEAD
-      weights_values = utils.initialize_xavier(shape)
-      weights = theano.shared(weights_values)
-=======
       weights = self._make_initial_weights(shape, layer)
->>>>>>> 75f5a5ec
       self.__our_weights.append(weights)
 
       # Initialize biases.
@@ -105,55 +100,7 @@
       bias = theano.shared(bias_values)
       self.__our_biases.append(bias)
 
-<<<<<<< HEAD
-      if isinstance(layer, ConvLayer):
-        if layer.border_mode == "valid":
-          out_shape_x -= layer.kernel_width
-          out_shape_x += 1
-          out_shape_y -= layer.kernel_height
-          out_shape_y += 1
-        elif layer.border_mode == "half":
-          out_shape_x = output_shape[0] + (layer.kernel_width // 2) * 2
-          out_shape_y = output_shape[1] + (layer.kernel_height // 2) * 2
-          out_shape_x -= layer.kernel_width
-          out_shape_x += 1
-          out_shape_y -= layer.kernel_height
-          out_shape_y += 1
-        else:
-          raise ValueError("Invalid border mode '%s'." % (layer.border_mode))
-
-        out_shape_x /= layer.stride_width
-        out_shape_y /= layer.stride_height
-
-      elif isinstance(layer, PoolLayer):
-        # Factor in maxpooling.
-        if layer.kernel_width > layer.stride_width:
-          # The size of our patch impacts where we actually start, since we ignore
-          # the borders.
-          out_shape_x -= (layer.kernel_width // 2) * 2
-        if layer.kernel_height > layer.stride_height:
-          out_shape_y -= (layer.kernel_height // 2) * 2
-        out_shape_x = (out_shape_x - 1) / layer.stride_width + 1
-        out_shape_y = (out_shape_y - 1) / layer.stride_height + 1
-
-      output_shape = (out_shape_x, out_shape_y)
-      print output_shape
-
-    # Add last convolutional layer weights.
-    final_x, final_y = output_shape
-    shape = [feedforward_inputs / final_x / final_y,
-             next_layer.feature_maps,
-             next_layer.kernel_height,
-             next_layer.kernel_width]
-    self.__weight_shapes.append(shape)
-
-    weights_values = utils.initialize_xavier(shape)
-    weights = theano.shared(weights_values)
-    self._pweights = self._print_op(weights)
-    self.__our_weights.append(weights)
-=======
       input_feature_maps = layer.feature_maps
->>>>>>> 75f5a5ec
 
   def __add_layers(self, conv_layers, feedforward_layers, outputs):
     """ Adds as many convolutional layers to our model as there are elements in
@@ -179,14 +126,7 @@
                                          layer_spec.stride_height),
                               border_mode=layer_spec.border_mode)
         # Activation.
-<<<<<<< HEAD
-        bias_values = np.full((output_feature_maps,), layer_spec.start_bias,
-                              dtype=theano.config.floatX)
-        bias = theano.shared(bias_values)
-        our_biases.append(bias)
-=======
         bias = self.__our_biases[weight_index]
->>>>>>> 75f5a5ec
         next_inputs = TT.nnet.relu(conv + bias.dimshuffle("x", 0, "x", "x"))
 
         weight_index += 1
