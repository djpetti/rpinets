--- conflicted
+++ resolved
@@ -27,15 +27,10 @@
                                     feature_maps=1)
   conv2 = LeNetClassifier.ConvLayer(kernel_width=3, kernel_height=3,
                                     feature_maps=32)
-<<<<<<< HEAD
   conv3 = LeNetClassifier.ConvLayer(kernel_width=3, kernel_height=3,
                                     feature_maps=64)
   network = LeNetClassifier((28, 28, 1), [conv1, conv2, conv3],
                             [4 * 4 * 128, 625], 10, batch_size=128)
-=======
-  network = LeNetClassifier((28, 28, 1), [conv1, conv2],
-                            [5 * 5 * 128, 625], 10, batch_size=128)
->>>>>>> ab628631
 
   saver = tf.train.Saver()
 
@@ -50,7 +45,6 @@
   accuracy = 0
   start_time = time.time()
   iterations = 0
-<<<<<<< HEAD
   while iterations < 2000:
     if iterations % 500 == 0:
       test_batch = mnist.test.next_batch(128)
@@ -58,56 +52,15 @@
           feed_dict={network.inputs(): test_batch[0],
                     network.expected_outputs(): test_batch[1]})
       argmax = np.argmax(test_batch[1], axis=1)
-=======
-
-  batch_size = 128
-  train_batch_start = 0
-  train_batch_end = batch_size
-  test_batch_start = 0
-  test_batch_end = batch_size
-  while iterations < 2000:
-    if iterations % 100 == 0:
-      print "Ran 100 iterations."
-
-    if iterations % 500 == 0:
-      result = sess.run(network.predict(),
-          feed_dict={network.inputs(): test_x[test_batch_start:test_batch_end],
-                    network.expected_outputs(): \
-                        test_y[test_batch_start:test_batch_end]})
-      argmax = np.argmax(test_y[test_batch_start:test_batch_end], axis=1)
->>>>>>> ab628631
       accuracy = np.mean(argmax == result)
       print("Tensorflow: step %d, testing accuracy %s" % \
             (iterations, accuracy))
 
-<<<<<<< HEAD
     batch = mnist.train.next_batch(128)
     sess.run(network.train(), feed_dict={network.inputs(): batch[0],
                                         network.expected_outputs(): batch[1]})
     iterations += 1
 
-=======
-      test_batch_start += batch_size
-      test_batch_end += batch_size
-
-      if test_batch_end > len(test_y):
-        test_batch_start = 0
-        test_batch_end = batch_size
-
-    sess.run(network.train(), feed_dict={network.inputs(): \
-             train_x[train_batch_start:train_batch_end],
-             network.expected_outputs(): \
-                train_y[train_batch_start:train_batch_end]})
-    iterations += 1
-
-    train_batch_start += batch_size
-    train_batch_end += batch_size
-
-    if train_batch_end > len(train_y):
-      train_batch_start = 0
-      train_batch_end = batch_size
-
->>>>>>> ab628631
   # Save the network at the end.
   #saver.save(sess, "Variables/test.ckpt")
 
